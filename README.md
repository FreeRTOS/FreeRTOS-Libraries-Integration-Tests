## FreeRTOS-Libraries-Integration-Tests

### Overview
This repository contains tests that verify an integration of FreeRTOS IoT libraries
running on a specific microcontroller-based development board for robustness and
compatibility with AWS’s published best practices for AWS IoT Core connectivity.
Refer to [FreeRTOS Porting Guide](https://docs.aws.amazon.com/freertos/latest/portingguide/afr-porting.html) for how to port FreeRTOS libraries and test your project.
The tests are used by [AWS IoT Device Tester](https://docs.aws.amazon.com/freertos/latest/userguide/device-tester-for-freertos-ug.html) (IDT)
as part of the [AWS Device Qualification for FreeRTOS](https://docs.aws.amazon.com/freertos/latest/qualificationguide/afr-qualification.html). The tests can also be run locally from your IDE to verify your project, but a test report from IDT is required for AWS Device Qualification.

### Tests
<<<<<<< HEAD
There are four test groups in this repository:
1. Transport Interface Test validates the implementation of transport interface. The implementation can be plain text or TLS.
=======
The following test groups are included in this repository:
1. Transport Interface Test validates the implementation of transport interface. The implementation can be plain text or TLS. See [transport interface tests](/src/transport_interface) for details.
>>>>>>> 1954bb3c
2. PKCS11 Test validates the implementation of PKCS11 interface required by [corePKCS11](https://docs.aws.amazon.com/freertos/latest/portingguide/afr-porting-pkcs.html).
3. OTA Test validates the implementation of Physical Abstract Layer for [Over-the-Air Updates](https://docs.aws.amazon.com/freertos/latest/portingguide/afr-porting-ota.html).
4. MQTT Test validates the integration with coreMQTT library.


### Folder Structure
The folder inside the repository is organized as follows:
```
├── config_template
├── src
│   ├── common
|   |── mqtt
|   |── ota
|   |── pkcs11
│   └── transport_interface
└── tools
```
The root of the repository contains following top level folders:
1. `config_template` contains configuration header templates. The templates should be copied into the parent project.
If running the tests with IDT, there is no need to edit the
copied templates. If running the tests without IDT, users need to fill in configuration values in the copied templates.
2. `src` contains source code for the tests. Each test set is contained in a subfolder inside `src`.
Refer to ReadMe in each subfolder for details of the test group, test cases and how to run these tests.
3. `tools` contains utility tools for the tests, such as echo server for Transport Interface Test.

### Getting Started
As a starting point, you should have a working FreeRTOS project and [Unity](https://github.com/ThrowTheSwitch/Unity) ported.
1. Take FreeRTOS-Libraries-Integration-Tests as a submodule in your project.
2. Copy config_template/test_execution_config_template.h and config_template/test_param_config_template.h to a project location in the build path, and rename them to test_execution_config.h and test_param_config.h.
3. Include relevant files into the build system. If using CMake, qualification_test.cmake and corresponding test cmake files in `src/` can be used to include relevant files.
4. Implement platform functions in [src/common/platform_function.h](https://github.com/FreeRTOS/FreeRTOS-Libraries-Integration-Tests/blob/main/src/common/platform_function.h).
5. Implement test specific configurations. This is usually in the form of implementing a parameter setup function, which should fill out the struct of parameters passed into the function. Please refer to the documentation of specific tests.
6. In your application, call `RunQualificationTest()` function to start qualification tests.

For running the tests on your own:
1. In test_param_config.h, fill out the parameters required by the test.
2. In test_execution_config.h, set `<TEST_NAME>_TEST_ENABLED` to 1.



### License
This library is distributed under the [MIT Open Source License](LICENSE).
<|MERGE_RESOLUTION|>--- conflicted
+++ resolved
@@ -9,13 +9,9 @@
 as part of the [AWS Device Qualification for FreeRTOS](https://docs.aws.amazon.com/freertos/latest/qualificationguide/afr-qualification.html). The tests can also be run locally from your IDE to verify your project, but a test report from IDT is required for AWS Device Qualification.
 
 ### Tests
-<<<<<<< HEAD
-There are four test groups in this repository:
-1. Transport Interface Test validates the implementation of transport interface. The implementation can be plain text or TLS.
-=======
+
 The following test groups are included in this repository:
 1. Transport Interface Test validates the implementation of transport interface. The implementation can be plain text or TLS. See [transport interface tests](/src/transport_interface) for details.
->>>>>>> 1954bb3c
 2. PKCS11 Test validates the implementation of PKCS11 interface required by [corePKCS11](https://docs.aws.amazon.com/freertos/latest/portingguide/afr-porting-pkcs.html).
 3. OTA Test validates the implementation of Physical Abstract Layer for [Over-the-Air Updates](https://docs.aws.amazon.com/freertos/latest/portingguide/afr-porting-ota.html).
 4. MQTT Test validates the integration with coreMQTT library.
