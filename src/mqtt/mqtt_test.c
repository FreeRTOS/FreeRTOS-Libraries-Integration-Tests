/*
 * FreeRTOS FreeRTOS LTS Qualification Tests preview
 * Copyright (C) 2022 Amazon.com, Inc. or its affiliates.  All Rights Reserved.
 *
 * Permission is hereby granted, free of charge, to any person obtaining a copy of
 * this software and associated documentation files (the "Software"), to deal in
 * the Software without restriction, including without limitation the rights to
 * use, copy, modify, merge, publish, distribute, sublicense, and/or sell copies of
 * the Software, and to permit persons to whom the Software is furnished to do so,
 * subject to the following conditions:
 *
 * The above copyright notice and this permission notice shall be included in all
 * copies or substantial portions of the Software.
 *
 * THE SOFTWARE IS PROVIDED "AS IS", WITHOUT WARRANTY OF ANY KIND, EXPRESS OR
 * IMPLIED, INCLUDING BUT NOT LIMITED TO THE WARRANTIES OF MERCHANTABILITY, FITNESS
 * FOR A PARTICULAR PURPOSE AND NONINFRINGEMENT. IN NO EVENT SHALL THE AUTHORS OR
 * COPYRIGHT HOLDERS BE LIABLE FOR ANY CLAIM, DAMAGES OR OTHER LIABILITY, WHETHER
 * IN AN ACTION OF CONTRACT, TORT OR OTHERWISE, ARISING FROM, OUT OF OR IN
 * CONNECTION WITH THE SOFTWARE OR THE USE OR OTHER DEALINGS IN THE SOFTWARE.
 */

/**
 * @file mqtt_test.c
 * @brief Implements test functions for MQTT test.
 */

#include "test_execution_config.h"
#if ( MQTT_TEST_ENABLED == 1 )

#include <assert.h>
#include <stdlib.h>
#include <string.h>
#include <time.h>
#include <unistd.h>
#include <stdio.h>
#include "core_mqtt.h"
#include "core_mqtt_state.h"
#include "unity.h"
#include "unity_fixture.h"

#include "mqtt_test.h"
#include "test_param_config.h"
#include "platform_function.h"

/*-----------------------------------------------------------*/

/**
 * @brief Length of MQTT server host name.
 */
#define BROKER_ENDPOINT_LENGTH                  ( ( uint16_t ) ( sizeof( BROKER_ENDPOINT ) - 1 ) )

/**
 * @brief A valid starting packet ID per MQTT spec. Start from 1.
 */
#define MQTT_FIRST_VALID_PACKET_ID              ( 1 )

/**
 * @brief A PINGREQ packet is always 2 bytes in size, defined by MQTT 3.1.1 spec.
 */
#define MQTT_PACKET_PINGREQ_SIZE                ( 2U )

/**
 * @brief A packet type not handled by MQTT_ProcessLoop.
 */
#define MQTT_PACKET_TYPE_INVALID                ( 0U )

/**
 * @brief Number of milliseconds in a second.
 */
#define MQTT_ONE_SECOND_TO_MS                   ( 1000U )

/**
 * @brief Length of the MQTT network buffer.
 */
#define MQTT_TEST_BUFFER_LENGTH                 ( 128 )

/**
 * @brief Sample length of remaining serialized data.
 */
#define MQTT_SAMPLE_REMAINING_LENGTH            ( 64 )

/**
 * @brief Subtract this value from max value of global entry time
 * for the timer overflow test.
 */
#define MQTT_OVERFLOW_OFFSET                    ( 3 )

/**
 * @brief Sample topic filter to subscribe to.
 */
#define TEST_MQTT_TOPIC                         MQTT_TEST_CLIENT_IDENTIFIER "/iot/integration/test"

/**
 * @brief Sample topic filter to test MQTT retainted message.
 */
#define TEST_MQTT_RETAIN_TOPIC                  MQTT_TEST_CLIENT_IDENTIFIER "/iot/integration/testretain"

/**
 * @brief Length of sample topic filter.
 */
#define TEST_MQTT_TOPIC_LENGTH                  ( sizeof( TEST_MQTT_TOPIC ) - 1 )

/**
 * @brief Sample topic filter to subscribe to.
 */
#define TEST_MQTT_LWT_TOPIC                     MQTT_TEST_CLIENT_IDENTIFIER "/iot/integration/test/lwt"

/**
 * @brief Length of sample topic filter.
 */
#define TEST_MQTT_LWT_TOPIC_LENGTH              ( sizeof( TEST_MQTT_LWT_TOPIC ) - 1 )

/**
 * @brief Length of the client identifier.
 */
#define TEST_CLIENT_IDENTIFIER_LENGTH           ( sizeof( MQTT_TEST_CLIENT_IDENTIFIER ) - 1u )

/**
 * @brief Client identifier for use in LWT tests.
 */
#define TEST_CLIENT_IDENTIFIER_LWT              MQTT_TEST_CLIENT_IDENTIFIER "-LWT"

/**
 * @brief Length of LWT client identifier.
 */
#define TEST_CLIENT_IDENTIFIER_LWT_LENGTH       ( sizeof( TEST_CLIENT_IDENTIFIER_LWT ) - 1u )

/**
 * @brief The largest random number to use in client identifier.
 *
 * @note Random number is added to MQTT client identifier to avoid client
 * identifier collisions while connecting to MQTT broker.
 */
#define MAX_RAND_NUMBER_FOR_CLIENT_ID           ( 999u )

/**
 * @brief Maximum number of random number digits in Client Identifier.
 * @note The value is derived from the #MAX_RAND_NUM_IN_FOR_CLIENT_ID.
 */
#define MAX_RAND_NUMBER_DIGITS_FOR_CLIENT_ID    ( 3u )


/**
 * @brief Timeout for receiving CONNACK packet in milli seconds.
 */
#define CONNACK_RECV_TIMEOUT_MS             ( 1000U )

/**
 * @brief Time interval in seconds at which an MQTT PINGREQ need to be sent to
 * broker.
 */
#define MQTT_KEEP_ALIVE_INTERVAL_SECONDS    ( 5U )

/**
 * @brief Time in milliseconds for which the task should sleep between consecutive
 * iteration of MQTT_ProcessLoop.
 */
#define TEST_SLEEP_TIME                          ( 10U )

/**
 * @brief Timeout for MQTT_ProcessLoop() function in milliseconds.
 * The timeout value is appropriately chosen for receiving an incoming
 * PUBLISH message and ack responses for QoS 1 and QoS 2 communications
 * with the broker.
 */
#define MQTT_PROCESS_LOOP_TIMEOUT_MS        ( 700U )

/**
 * @brief The MQTT message published in this example.
 */
#define MQTT_EXAMPLE_MESSAGE                "Hello World!"

/*-----------------------------------------------------------*/

#if ( MQTT_TEST_ENABLED == 1 )
    #ifndef MQTT_SERVER_ENDPOINT
        #error "Please define MQTT_SERVER_ENDPOINT"
    #endif
    
    #ifndef MQTT_SERVER_PORT
        #error "Please define MQTT_SERVER_PORT"
    #endif
#endif /* if ( MQTT_TEST_ENABLED == 1 ) */

/*-----------------------------------------------------------*/

/**
 * @brief a struct of test parameters filled in by user.
 */
static MqttTestParam_t testParam;

/**
 * @brief info of the server to connect to for tests.
 */
static TestHostInfo_t testHostInfo;

/**
 * @brief Packet Identifier generated when Subscribe request was sent to the broker;
 * it is used to match received Subscribe ACK to the transmitted subscribe.
 */
static uint16_t globalSubscribePacketIdentifier = 0U;

/**
 * @brief Packet Identifier generated when Unsubscribe request was sent to the broker;
 * it is used to match received Unsubscribe ACK to the transmitted unsubscribe
 * request.
 */
static uint16_t globalUnsubscribePacketIdentifier = 0U;

/**
 * @brief Packet Identifier generated when Publish request was sent to the broker;
 * it is used to match acknowledgement responses to the transmitted publish
 * request.
 */
static uint16_t globalPublishPacketIdentifier = 0U;

/**
 * @brief The context representing the MQTT connection with the broker for
 * the test case.
 */
static MQTTContext_t context;

/**
 * @brief Flag that represents whether a persistent session was resumed
 * with the broker for the test.
 */
static bool persistentSession = false;

/**
 * @brief Flag to indicate if LWT is being used when establishing a connection.
 */
static bool useLWTClientIdentifier = false;

/**
 * @brief Flag to represent whether a SUBACK is received from the broker.
 */
static bool receivedSubAck = false;

/**
 * @brief Flag to represent whether an UNSUBACK is received from the broker.
 */
static bool receivedUnsubAck = false;

/**
 * @brief Flag to represent whether a PUBACK is received from the broker.
 */
static bool receivedPubAck = false;

/**
 * @brief Flag to represent whether a PUBREC is received from the broker.
 */
static bool receivedPubRec = false;

/**
 * @brief Flag to represent whether a PUBREL is received from the broker.
 */
static bool receivedPubRel = false;

/**
 * @brief Flag to represent whether a PUBCOMP is received from the broker.
 */
static bool receivedPubComp = false;

/**
 * @brief Flag to represent whether an incoming PUBLISH packet is received
 * with the "retain" flag set.
 */
static bool receivedRetainedMessage = false;

/**
 * @brief Represents incoming PUBLISH information.
 */
static MQTTPublishInfo_t incomingInfo;

/**
 * @brief Disconnect when receiving this packet type. Used for session
 * restoration tests.
 */
static uint8_t packetTypeForDisconnection = MQTT_PACKET_TYPE_INVALID;

/**
 * @brief Random number for the client identifier of the MQTT connection(s) in
 * the test.
 *
 * Random number is used to avoid client identifier collisions while connecting
 * to MQTT broker.
 */
static int clientIdRandNumber;

/*-----------------------------------------------------------*/

/**
 * @brief Sends an MQTT CONNECT packet over the already connected TCP socket.
 *
 * @param[in] pContext MQTT context pointer.
 * @param[in] pNetworkContext Network context for mqtt connection
 * @param[in] createCleanSession Creates a new MQTT session if true.
 * If false, tries to establish the existing session if there was session
 * already present in broker.
 * @param[out] pSessionPresent Session was already present in the broker or not.
 * Session present response is obtained from the CONNACK from broker.
 */
static void establishMqttSession( MQTTContext_t * pContext,
                                  void * pNetworkContext,
                                  bool createCleanSession,
                                  bool * pSessionPresent );

/**
 * @brief Handler for incoming acknowledgement packets from the broker.
 * @param[in] pPacketInfo Info for the incoming acknowledgement packet.
 * @param[in] packetIdentifier The ID of the incoming packet.
 */
static void handleAckEvents( MQTTPacketInfo_t * pPacketInfo,
                             uint16_t packetIdentifier );

/**
 * @brief The application callback function that is expected to be invoked by the
 * MQTT library for incoming publish and incoming acks received over the network.
 *
 * @param[in] pContext MQTT context pointer.
 * @param[in] pPacketInfo Packet Info pointer for the incoming packet.
 * @param[in] pDeserializedInfo Deserialized information from the incoming packet.
 */
static void eventCallback( MQTTContext_t * pContext,
                           MQTTPacketInfo_t * pPacketInfo,
                           MQTTDeserializedInfo_t * pDeserializedInfo );

/**
 * @brief Implementation of TransportSend_t interface that terminates the TLS
 * and TCP connection with the broker and returns failure.
 *
 * @param[in] pNetworkContext The context associated with the network connection
 * to be disconnected.
 * @param[in] pBuffer This parameter is ignored.
 * @param[in] bytesToRecv This parameter is ignored.
 *
 * @return -1 to represent failure.
 */
static int32_t failedRecv( NetworkContext_t * pNetworkContext,
                           void * pBuffer,
                           size_t bytesToRecv );


/**
 * @brief Helper function to start a new persistent session.
 * It terminates the existing "clean session", and creates a new connection
 * with the "clean session" flag set to 0 to create a persistent session
 * with the broker.
 */
static void startPersistentSession();

/**
 * @brief Helper function to resume connection in persistent session
 * with the broker.
 * It resumes the session with the broker by establishing a new connection
 * with the "clean session" flag set to 0.
 */
static void resumePersistentSession();


/**
 * @brief Test group for transport interface test.
 */
TEST_GROUP( MqttTest );
/*-----------------------------------------------------------*/

static void establishMqttSession( MQTTContext_t * pContext,
                                  void * pNetworkContext,
                                  bool createCleanSession,
                                  bool * pSessionPresent )
{
    MQTTConnectInfo_t connectInfo;
    TransportInterface_t transport;
    MQTTFixedBuffer_t networkBuffer;
    MQTTPublishInfo_t lwtInfo;

    assert( pContext != NULL );

    /* The network buffer must remain valid for the lifetime of the MQTT context. */
    static uint8_t buffer[ MQTT_TEST_NETWORK_BUFFER_SIZE ];

    /* Buffer for storing client ID with random integer.
     * Note: Size value is chosen to accommodate both LWT and non-LWT client ID
     * strings along with NULL character.*/
    char clientIdBuffer[ TEST_CLIENT_IDENTIFIER_LWT_LENGTH +
                         MAX_RAND_NUMBER_DIGITS_FOR_CLIENT_ID + 1u ] = { 0 };

    static MQTTPubAckInfo_t pOutgoingPublishRecords[ OUTGOING_PUBLISH_RECORD_COUNT ];
    static MQTTPubAckInfo_t pIncomingPublishRecords[ INCOMING_PUBLISH_RECORD_COUNT ];

    /* Fill the values for network buffer. */
    networkBuffer.pBuffer = buffer;
    networkBuffer.size = MQTT_TEST_NETWORK_BUFFER_SIZE;

    transport.pNetworkContext = pNetworkContext;
    transport.send = testParam.pTransport->send;
    transport.recv = testParam.pTransport->recv;
    transport.writev = testParam.pTransport->writev;

    /* Clear the state of the MQTT context when creating a clean session. */
    if( createCleanSession == true )
    {
        /* Initialize MQTT library. */
        TEST_ASSERT_EQUAL( MQTTSuccess, MQTT_Init( pContext,
                                                   &transport,
                                                   testParam.pGetTimeMs,
                                                   eventCallback,
                                                   &networkBuffer ) );

        TEST_ASSERT_EQUAL( MQTTSuccess, MQTT_InitStatefulQoS( pContext,
                                                              pOutgoingPublishRecords,
                                                              OUTGOING_PUBLISH_RECORD_COUNT,
                                                              pIncomingPublishRecords,
                                                              INCOMING_PUBLISH_RECORD_COUNT ) );
    }

    /* Establish MQTT session with a CONNECT packet. */

    connectInfo.cleanSession = createCleanSession;

    if( useLWTClientIdentifier )
    {
        /* Populate client identifier for connection with LWT topic with random number. */
        connectInfo.clientIdentifierLength =
            snprintf( clientIdBuffer, sizeof( clientIdBuffer ),
                      "%d%s",
                      clientIdRandNumber,
                      TEST_CLIENT_IDENTIFIER_LWT );
        connectInfo.pClientIdentifier = clientIdBuffer;
    }
    else
    {
        /* Populate client identifier with random number. */
        connectInfo.clientIdentifierLength =
            snprintf( clientIdBuffer,
                      sizeof( clientIdBuffer ),
                      "%d%s", clientIdRandNumber,
                      MQTT_TEST_CLIENT_IDENTIFIER );
        connectInfo.pClientIdentifier = clientIdBuffer;
    }

    LogDebug( ( "Created randomized client ID for MQTT connection: ClientID={%.*s}", connectInfo.clientIdentifierLength,
                connectInfo.pClientIdentifier ) );

    /* The interval at which an MQTT PINGREQ needs to be sent out to broker. */
    connectInfo.keepAliveSeconds = MQTT_KEEP_ALIVE_INTERVAL_SECONDS;

    /* Username and password for authentication. Not used in this test. */
    connectInfo.pUserName = NULL;
    connectInfo.userNameLength = 0U;
    connectInfo.pPassword = NULL;
    connectInfo.passwordLength = 0U;

    /* LWT Info. */
    lwtInfo.pTopicName = TEST_MQTT_LWT_TOPIC;
    lwtInfo.topicNameLength = TEST_MQTT_LWT_TOPIC_LENGTH;
    lwtInfo.pPayload = MQTT_EXAMPLE_MESSAGE;
    lwtInfo.payloadLength = strlen( MQTT_EXAMPLE_MESSAGE );
    lwtInfo.qos = MQTTQoS0;
    lwtInfo.dup = false;
    lwtInfo.retain = false;

    /* Send MQTT CONNECT packet to broker. */
    TEST_ASSERT_EQUAL( MQTTSuccess, MQTT_Connect( pContext,
                                                  &connectInfo,
                                                  &lwtInfo,
                                                  CONNACK_RECV_TIMEOUT_MS,
                                                  pSessionPresent ) );
}

/*-----------------------------------------------------------*/

static void eventCallback( MQTTContext_t * pContext,
                           MQTTPacketInfo_t * pPacketInfo,
                           MQTTDeserializedInfo_t * pDeserializedInfo )
{
    MQTTPublishInfo_t * pPublishInfo = NULL;

    assert( pContext != NULL );
    assert( pPacketInfo != NULL );
    assert( pDeserializedInfo != NULL );

    /* Suppress unused parameter warning when asserts are disabled in build. */
    ( void ) pContext;

    TEST_ASSERT_EQUAL( MQTTSuccess, pDeserializedInfo->deserializationResult );
    pPublishInfo = pDeserializedInfo->pPublishInfo;

    if( ( pPacketInfo->type == packetTypeForDisconnection ) ||
        ( ( pPacketInfo->type & 0xF0U ) == packetTypeForDisconnection ) )
    {
        /* Terminate TLS session and TCP connection to test session restoration
         * across network connection. */
        ( *testParam.pNetworkDisconnect )( testParam.pNetworkContext );
    }
    else
    {
        /* Handle incoming publish. The lower 4 bits of the publish packet
         * type is used for the dup, QoS, and retain flags. Hence masking
         * out the lower bits to check if the packet is publish. */
        if( ( pPacketInfo->type & 0xF0U ) == MQTT_PACKET_TYPE_PUBLISH )
        {
            assert( pPublishInfo != NULL );
            /* Handle incoming publish. */

            /* Cache information about the incoming PUBLISH message to process
             * in test case. */
            memcpy( &incomingInfo, pPublishInfo, sizeof( MQTTPublishInfo_t ) );
            incomingInfo.pTopicName = NULL;
            incomingInfo.pPayload = NULL;
            /* Allocate buffers and copy information of topic name and payload. */
            incomingInfo.pTopicName = malloc( pPublishInfo->topicNameLength );
            TEST_ASSERT_NOT_NULL( incomingInfo.pTopicName );
            memcpy( ( void * ) incomingInfo.pTopicName, pPublishInfo->pTopicName, pPublishInfo->topicNameLength );
            incomingInfo.pPayload = malloc( pPublishInfo->payloadLength );
            TEST_ASSERT_NOT_NULL( incomingInfo.pPayload );
            memcpy( ( void * ) incomingInfo.pPayload, pPublishInfo->pPayload, pPublishInfo->payloadLength );

            /* Update the global variable if the incoming PUBLISH packet
             * represents a retained message. */
            receivedRetainedMessage = pPublishInfo->retain;
        }
        else
        {
            handleAckEvents( pPacketInfo, pDeserializedInfo->packetIdentifier );
        }
    }
}

/*-----------------------------------------------------------*/

static int32_t failedRecv( NetworkContext_t * pNetworkContext,
                           void * pBuffer,
                           size_t bytesToRecv )
{
    ( void ) pBuffer;
    ( void ) bytesToRecv;

    /* Terminate the TLS+TCP connection with the broker for the test. */
    ( void ) ( *testParam.pNetworkDisconnect )( pNetworkContext );

    return -1;
}

/*-----------------------------------------------------------*/

static void startPersistentSession()
{
    /* Terminate TLS session and TCP network connection to discard the current MQTT session
     * that was created as a "clean session". */
    ( void ) ( *testParam.pNetworkDisconnect )( testParam.pNetworkContext );

    /* Establish a new MQTT connection over TLS with the broker with the "clean session" flag set to 0
     * to start a persistent session with the broker. */

    /* Create the TLS+TCP connection with the broker. */
    TEST_ASSERT_EQUAL( NETWORK_CONNECT_SUCCESS, ( *testParam.pNetworkConnect )( testParam.pNetworkContext,
                                                                                &testHostInfo,
                                                                                testParam.pNetworkCredentials ) );

    /* Establish a new MQTT connection for a persistent session with the broker. */
    establishMqttSession( &context, testParam.pNetworkContext, false, &persistentSession );
    TEST_ASSERT_FALSE( persistentSession );
}

/*-----------------------------------------------------------*/

static void resumePersistentSession()
{
    /* Create a new TLS+TCP network connection with the server. */
    TEST_ASSERT_EQUAL( NETWORK_CONNECT_SUCCESS, ( *testParam.pNetworkConnect )( testParam.pNetworkContext,
                                                                                &testHostInfo,
                                                                                testParam.pNetworkCredentials ) );

    /* Re-establish the persistent session with the broker by connecting with "clean session" flag set to 0. */
    TEST_ASSERT_FALSE( persistentSession );
    establishMqttSession( &context, testParam.pNetworkContext, false, &persistentSession );

    /* Verify that the session was resumed. */
    TEST_ASSERT_TRUE( persistentSession );
}

/*-----------------------------------------------------------*/

static void handleAckEvents( MQTTPacketInfo_t * pPacketInfo,
                             uint16_t packetIdentifier )
{
    /* Handle other packets. */
    switch( pPacketInfo->type )
    {
        case MQTT_PACKET_TYPE_SUBACK:
            /* Set the flag to represent reception of SUBACK. */
            receivedSubAck = true;

            LogDebug( ( "Received SUBACK: PacketID=%u",
                        packetIdentifier ) );
            /* Make sure ACK packet identifier matches with Request packet identifier. */
            TEST_ASSERT_EQUAL( globalSubscribePacketIdentifier, packetIdentifier );
            break;

        case MQTT_PACKET_TYPE_PINGRESP:

            /* Nothing to be done from application as library handles
             * PINGRESP. */
            LogDebug( ( "Received PINGRESP" ) );
            break;

        case MQTT_PACKET_TYPE_UNSUBACK:
            /* Set the flag to represent reception of UNSUBACK. */
            receivedUnsubAck = true;

            LogDebug( ( "Received UNSUBACK: PacketID=%u",
                        packetIdentifier ) );
            /* Make sure ACK packet identifier matches with Request packet identifier. */
            TEST_ASSERT_EQUAL( globalUnsubscribePacketIdentifier, packetIdentifier );
            break;

        case MQTT_PACKET_TYPE_PUBACK:
            /* Set the flag to represent reception of PUBACK. */
            receivedPubAck = true;

            /* Make sure ACK packet identifier matches with Request packet identifier. */
            TEST_ASSERT_EQUAL( globalPublishPacketIdentifier, packetIdentifier );

            LogDebug( ( "Received PUBACK: PacketID=%u",
                        packetIdentifier ) );
            break;

        case MQTT_PACKET_TYPE_PUBREC:
            /* Set the flag to represent reception of PUBREC. */
            receivedPubRec = true;

            /* Make sure ACK packet identifier matches with Request packet identifier. */
            TEST_ASSERT_EQUAL( globalPublishPacketIdentifier, packetIdentifier );

            LogDebug( ( "Received PUBREC: PacketID=%u",
                        packetIdentifier ) );
            break;

        case MQTT_PACKET_TYPE_PUBREL:
            /* Set the flag to represent reception of PUBREL. */
            receivedPubRel = true;

            /* Nothing to be done from application as library handles
             * PUBREL. */
            LogDebug( ( "Received PUBREL: PacketID=%u",
                        packetIdentifier ) );
            break;

        case MQTT_PACKET_TYPE_PUBCOMP:
            /* Set the flag to represent reception of PUBACK. */
            receivedPubComp = true;

            /* Make sure ACK packet identifier matches with Request packet identifier. */
            TEST_ASSERT_EQUAL( globalPublishPacketIdentifier, packetIdentifier );

            /* Nothing to be done from application as library handles
             * PUBCOMP. */
            LogDebug( ( "Received PUBCOMP: PacketID=%u",
                        packetIdentifier ) );
            break;

        /* Any other packet type is invalid. */
        default:
            LogError( ( "Unknown packet type received:(%02x).",
                        pPacketInfo->type ) );
    }
}

/*-----------------------------------------------------------*/

static MQTTStatus_t subscribeToTopic( MQTTContext_t * pContext,
                                      const char * pTopic,
                                      MQTTQoS_t qos )
{
    MQTTSubscribeInfo_t pSubscriptionList[ 1 ];

    assert( pContext != NULL );

    /* Start with everything at 0. */
    ( void ) memset( ( void * ) pSubscriptionList, 0x00, sizeof( pSubscriptionList ) );

    pSubscriptionList[ 0 ].qos = qos;
    pSubscriptionList[ 0 ].pTopicFilter = pTopic;
    pSubscriptionList[ 0 ].topicFilterLength = strlen( pTopic );

    /* Generate packet identifier for the SUBSCRIBE packet. */
    globalSubscribePacketIdentifier = MQTT_GetPacketId( pContext );

    /* Send SUBSCRIBE packet. */
    return MQTT_Subscribe( pContext,
                           pSubscriptionList,
                           sizeof( pSubscriptionList ) / sizeof( MQTTSubscribeInfo_t ),
                           globalSubscribePacketIdentifier );
}

/*-----------------------------------------------------------*/

static MQTTStatus_t unsubscribeFromTopic( MQTTContext_t * pContext,
                                          const char * pTopic,
                                          MQTTQoS_t qos )
{
    MQTTSubscribeInfo_t pSubscriptionList[ 1 ];

    assert( pContext != NULL );

    /* Start with everything at 0. */
    ( void ) memset( ( void * ) pSubscriptionList, 0x00, sizeof( pSubscriptionList ) );

    pSubscriptionList[ 0 ].qos = qos;
    pSubscriptionList[ 0 ].pTopicFilter = pTopic;
    pSubscriptionList[ 0 ].topicFilterLength = strlen( pTopic );

    /* Generate packet identifier for the UNSUBSCRIBE packet. */
    globalUnsubscribePacketIdentifier = MQTT_GetPacketId( pContext );

    /* Send UNSUBSCRIBE packet. */
    return MQTT_Unsubscribe( pContext,
                             pSubscriptionList,
                             sizeof( pSubscriptionList ) / sizeof( MQTTSubscribeInfo_t ),
                             globalUnsubscribePacketIdentifier );
}

/*-----------------------------------------------------------*/

static MQTTStatus_t publishToTopic( MQTTContext_t * pContext,
                                    const char * pTopic,
                                    bool setRetainFlag,
                                    bool isDuplicate,
                                    MQTTQoS_t qos,
                                    uint16_t packetId )
{
    assert( pContext != NULL );
    MQTTPublishInfo_t publishInfo;

    publishInfo.retain = setRetainFlag;

    publishInfo.qos = qos;
    publishInfo.dup = isDuplicate;
    publishInfo.pTopicName = pTopic;
    publishInfo.topicNameLength = strlen( pTopic );
    publishInfo.pPayload = MQTT_EXAMPLE_MESSAGE;
    publishInfo.payloadLength = strlen( MQTT_EXAMPLE_MESSAGE );

    /* Get a new packet id. */
    globalPublishPacketIdentifier = packetId;

    /* Send PUBLISH packet. */
    return MQTT_Publish( pContext,
                         &publishInfo,
                         packetId );
}

/*-----------------------------------------------------------*/

/**
 * @brief Test setup function for MQTT tests.
 */
TEST_SETUP( MqttTest )
{
    /* Reset file-scoped global variables. */
    receivedSubAck = false;
    receivedUnsubAck = false;
    receivedPubAck = false;
    receivedPubRec = false;
    receivedPubRel = false;
    receivedPubComp = false;
    receivedRetainedMessage = false;
    persistentSession = false;
    useLWTClientIdentifier = false;
    packetTypeForDisconnection = MQTT_PACKET_TYPE_INVALID;
    memset( &incomingInfo, 0u, sizeof( MQTTPublishInfo_t ) );

    /* Generate a random number to use in the client identifier. */
    clientIdRandNumber = ( FRTest_GenerateRandInt() % ( MAX_RAND_NUMBER_FOR_CLIENT_ID + 1u ) );

    /* Establish a TCP connection with the server endpoint, then
     * establish TLS session on top of TCP connection. */
    TEST_ASSERT_EQUAL( NETWORK_CONNECT_SUCCESS, ( *testParam.pNetworkConnect )( testParam.pNetworkContext,
                                                                                &testHostInfo,
                                                                                testParam.pNetworkCredentials ) );

    /* Establish MQTT session on top of the TCP+TLS connection. */
    establishMqttSession( &context, testParam.pNetworkContext, true, &persistentSession );
}

/*-----------------------------------------------------------*/

/**
 * @brief Test tear down function for MQTT tests.
 */
TEST_TEAR_DOWN( MqttTest )
{
    MQTTStatus_t mqttStatus;

    /* Free memory, if allocated during test case execution. */
    if( incomingInfo.pTopicName != NULL )
    {
        free( ( void * ) incomingInfo.pTopicName );
    }

    if( incomingInfo.pPayload != NULL )
    {
        free( ( void * ) incomingInfo.pPayload );
    }

    /* Terminate MQTT connection. */
    mqttStatus = MQTT_Disconnect( &context );

    ( *testParam.pNetworkDisconnect )( testParam.pNetworkContext );

    /* Make any assertions at the end so that all memory is deallocated before
     * the end of this function. */
    TEST_ASSERT_EQUAL( MQTTSuccess, mqttStatus );
}

/*-----------------------------------------------------------*/

/**
 * @brief Tests Subscribe and Publish operations with the MQTT broken using QoS 0.
 * The test subscribes to a topic, and then publishes to the same topic. The
 * broker is expected to route the publish message back to the test.
 */
TEST( MqttTest, MQTT_Subscribe_Publish_With_Qos_0 )
{
    MQTTStatus_t xMQTTStatus;
    uint32_t entryTime;

    /* Subscribe to a topic with Qos 0. */
    TEST_ASSERT_EQUAL( MQTTSuccess, subscribeToTopic(
                           &context, TEST_MQTT_TOPIC, MQTTQoS0 ) );

    /* Assert that this flag is not set before MQTT_ProcessLoop is called.
     * It will be set when a SUBACK is received. */
    TEST_ASSERT_FALSE( receivedSubAck );

    entryTime = FRTest_GetTimeMs();
    do
    {
        xMQTTStatus = MQTT_ProcessLoop( &context );

        if( FRTest_GetTimeMs() > ( entryTime + MQTT_PROCESS_LOOP_TIMEOUT_MS ) )
        {
            /* Timeout. */
            break;
        }
            
    }while( ( xMQTTStatus == MQTTSuccess ) || ( xMQTTStatus == MQTTNeedMoreBytes ) );

    TEST_ASSERT_TRUE( ( xMQTTStatus == MQTTSuccess ) || ( xMQTTStatus == MQTTNeedMoreBytes ) );
    TEST_ASSERT_TRUE( receivedSubAck );

    /* Publish to the same topic, that we subscribed to, with Qos 0. */
    TEST_ASSERT_EQUAL( MQTTSuccess, publishToTopic(
                           &context,
                           TEST_MQTT_TOPIC,
                           false, /* setRetainFlag */
                           false, /* isDuplicate */
                           MQTTQoS0,
                           MQTT_GetPacketId( &context ) ) );

    /* Call the MQTT library for the expectation to read an incoming PUBLISH for
     * the same message that we published (as we have subscribed to the same topic). */
    TEST_ASSERT_FALSE( receivedPubAck );
    
    entryTime = FRTest_GetTimeMs();
    do
    {
        xMQTTStatus = MQTT_ProcessLoop( &context );

        if( FRTest_GetTimeMs() > ( entryTime + MQTT_PROCESS_LOOP_TIMEOUT_MS ) )
        {
            /* Timeout. */
            break;
        }
            
    }while( ( xMQTTStatus == MQTTSuccess ) || ( xMQTTStatus == MQTTNeedMoreBytes ) );

    TEST_ASSERT_TRUE( ( xMQTTStatus == MQTTSuccess ) || ( xMQTTStatus == MQTTNeedMoreBytes ) );
    /* We do not expect a PUBACK from the broker for the QoS 0 PUBLISH. */
    TEST_ASSERT_FALSE( receivedPubAck );

    /* Make sure that we have received the same message from the server,
     * that was published (as we have subscribed to the same topic). */
    TEST_ASSERT_EQUAL( MQTTQoS0, incomingInfo.qos );
    TEST_ASSERT_EQUAL( TEST_MQTT_TOPIC_LENGTH, incomingInfo.topicNameLength );
    TEST_ASSERT_EQUAL_MEMORY( TEST_MQTT_TOPIC,
                              incomingInfo.pTopicName,
                              TEST_MQTT_TOPIC_LENGTH );
    TEST_ASSERT_EQUAL( strlen( MQTT_EXAMPLE_MESSAGE ), incomingInfo.payloadLength );
    TEST_ASSERT_EQUAL_MEMORY( MQTT_EXAMPLE_MESSAGE,
                              incomingInfo.pPayload,
                              incomingInfo.payloadLength );

    /* Un-subscribe from a topic with Qos 0. */
    TEST_ASSERT_EQUAL( MQTTSuccess, unsubscribeFromTopic(
                           &context, TEST_MQTT_TOPIC, MQTTQoS0 ) );

    /* We expect an UNSUBACK from the broker for the unsubscribe operation. */
    entryTime = FRTest_GetTimeMs();
    do
    {
        xMQTTStatus = MQTT_ProcessLoop( &context );

        if( FRTest_GetTimeMs() > ( entryTime + MQTT_PROCESS_LOOP_TIMEOUT_MS ) )
        {
            /* Timeout. */
            break;
        }
            
    }while( ( xMQTTStatus == MQTTSuccess ) || ( xMQTTStatus == MQTTNeedMoreBytes ) );

    TEST_ASSERT_TRUE( ( xMQTTStatus == MQTTSuccess ) || ( xMQTTStatus == MQTTNeedMoreBytes ) );
    TEST_ASSERT_TRUE( receivedUnsubAck );
}

/*-----------------------------------------------------------*/

/**
 * @brief Tests Subscribe and Publish operations with the MQTT broken using QoS 1.
 * The test subscribes to a topic, and then publishes to the same topic. The
 * broker is expected to route the publish message back to the test.
 */
TEST( MqttTest, MQTT_Subscribe_Publish_With_Qos_1 )
{
    MQTTStatus_t xMQTTStatus;
    uint32_t entryTime;

    /* Subscribe to a topic with Qos 1. */
    TEST_ASSERT_EQUAL( MQTTSuccess, subscribeToTopic(
                           &context, TEST_MQTT_TOPIC, MQTTQoS1 ) );

    /* Assert that this flag is not set before MQTT_ProcessLoop is called or
     * else the test will return a flase positive. This flag should be set when
     * a SUBACK is received. */
    TEST_ASSERT_FALSE( receivedSubAck );

    entryTime = FRTest_GetTimeMs();
    do
    {
        xMQTTStatus = MQTT_ProcessLoop( &context );

        if( FRTest_GetTimeMs() > ( entryTime + MQTT_PROCESS_LOOP_TIMEOUT_MS ) )
        {
            /* Timeout. */
            break;
        }
        else if( receivedSubAck != 0 )
        {
            /* Received the SUBACK. No need to call process loop anymore. */
            break;
        }
        else
        {
            /* Nothing to do. */
        }
    }while( ( xMQTTStatus == MQTTSuccess ) || ( xMQTTStatus == MQTTNeedMoreBytes ) );

    TEST_ASSERT_TRUE( ( xMQTTStatus == MQTTSuccess ) || ( xMQTTStatus == MQTTNeedMoreBytes ) );
    TEST_ASSERT_TRUE( receivedSubAck );

    /* Publish to the same topic, that we subscribed to, with Qos 1. */
    TEST_ASSERT_EQUAL( MQTTSuccess, publishToTopic(
                           &context,
                           TEST_MQTT_TOPIC,
                           false, /* setRetainFlag */
                           false, /* isDuplicate */
                           MQTTQoS1,
                           MQTT_GetPacketId( &context ) ) );

    /* Make sure that the MQTT context state was updated after the PUBLISH request. */
    TEST_ASSERT_EQUAL( MQTTQoS1, context.outgoingPublishRecords[ 0 ].qos );
    TEST_ASSERT_EQUAL( globalPublishPacketIdentifier, context.outgoingPublishRecords[ 0 ].packetId );
    TEST_ASSERT_EQUAL( MQTTPubAckPending, context.outgoingPublishRecords[ 0 ].publishState );

    /* Expect a PUBACK response for the PUBLISH and an incoming PUBLISH for the
     * same message that we published (as we have subscribed to the same topic). */
    TEST_ASSERT_FALSE( receivedPubAck );
    
    entryTime = FRTest_GetTimeMs();
    do
    {
        xMQTTStatus = MQTT_ProcessLoop( &context );

        if( FRTest_GetTimeMs() > ( entryTime + MQTT_PROCESS_LOOP_TIMEOUT_MS ) )
        {
            /* Timeout. */
            break;
        }
<<<<<<< HEAD
=======
        else if( receivedPubAck != 0 )
        {
            /* Received the SUBACK. No need to call process loop anymore. */
            break;
        }
>>>>>>> 780c1459
        else
        {
            /* Nothing to do. */
        }
            
    }while( ( xMQTTStatus == MQTTSuccess ) || ( xMQTTStatus == MQTTNeedMoreBytes ) );

    TEST_ASSERT_TRUE( ( xMQTTStatus == MQTTSuccess ) || ( xMQTTStatus == MQTTNeedMoreBytes ) );
    /* Make sure we have received PUBACK response. */
    TEST_ASSERT_TRUE( receivedPubAck );

    /* Make sure that we have received the same message from the server,
     * that was published (as we have subscribed to the same topic). */
    TEST_ASSERT_EQUAL( MQTTQoS1, incomingInfo.qos );
    TEST_ASSERT_EQUAL( TEST_MQTT_TOPIC_LENGTH, incomingInfo.topicNameLength );
    TEST_ASSERT_EQUAL_MEMORY( TEST_MQTT_TOPIC,
                              incomingInfo.pTopicName,
                              TEST_MQTT_TOPIC_LENGTH );
    TEST_ASSERT_EQUAL( strlen( MQTT_EXAMPLE_MESSAGE ), incomingInfo.payloadLength );
    TEST_ASSERT_EQUAL_MEMORY( MQTT_EXAMPLE_MESSAGE,
                              incomingInfo.pPayload,
                              incomingInfo.payloadLength );

    /* Un-subscribe from a topic with Qos 1. */
    TEST_ASSERT_EQUAL( MQTTSuccess, unsubscribeFromTopic(
                           &context, TEST_MQTT_TOPIC, MQTTQoS1 ) );

    /* Expect an UNSUBACK from the broker for the unsubscribe operation. */
    entryTime = FRTest_GetTimeMs();
    do
    {
        xMQTTStatus = MQTT_ProcessLoop( &context );

        if( FRTest_GetTimeMs() > ( entryTime + MQTT_PROCESS_LOOP_TIMEOUT_MS ) )
        {
            /* Timeout. */
            break;
        }
        else if( receivedUnsubAck != 0 )
        {
            /* Received the SUBACK. No need to call process loop anymore. */
            break;
        }
        else
        {
            /* Nothing to do. */
        }
            
    }while( ( xMQTTStatus == MQTTSuccess ) || ( xMQTTStatus == MQTTNeedMoreBytes ) );

    TEST_ASSERT_TRUE( ( xMQTTStatus == MQTTSuccess ) || ( xMQTTStatus == MQTTNeedMoreBytes ) );
    TEST_ASSERT_TRUE( receivedUnsubAck );
}

/*-----------------------------------------------------------*/

/**
 * @brief Tests Subscribe and Publish operations with the MQTT broken using QoS 1.
 * The test subscribes to a topic, and then publishes to the same topic. The
 * broker is expected to route the publish message back to the test.
 */
TEST( MqttTest, MQTT_Connect_LWT )
{
    bool sessionPresent;
    MQTTContext_t secondMqttContext;
    MQTTStatus_t xMQTTStatus;
    uint32_t entryTime;

    /* Establish a second TCP connection with the server endpoint, then
     * a TLS session. The server info and credentials can be reused. */
    TEST_ASSERT_EQUAL( NETWORK_CONNECT_SUCCESS, ( *testParam.pNetworkConnect )( testParam.pSecondNetworkContext,
                                                                                &testHostInfo,
                                                                                testParam.pNetworkCredentials ) );

    /* Establish MQTT session on top of the TCP+TLS connection. */
    useLWTClientIdentifier = true;
    establishMqttSession( &secondMqttContext, testParam.pSecondNetworkContext, true, &sessionPresent );

    /* Subscribe to LWT Topic. */
    TEST_ASSERT_EQUAL( MQTTSuccess, subscribeToTopic(
                           &context, TEST_MQTT_LWT_TOPIC, MQTTQoS0 ) );

    /* Wait for the SUBACK response from the broker for the subscribe request. */
    entryTime = FRTest_GetTimeMs();
    do
    {
        xMQTTStatus = MQTT_ProcessLoop( &context );

        if( FRTest_GetTimeMs() > ( entryTime + MQTT_PROCESS_LOOP_TIMEOUT_MS ) )
        {
            /* Timeout. */
            break;
        }
<<<<<<< HEAD
        else if( receivedSubAck != 0 )
        {
            /* No need to wait any longer as we have received the subscribe
             * acknowledgement. */
            break;
        }
        else
        {
            /* Do nothing. */
        }
=======
            
>>>>>>> 780c1459
    }while( ( xMQTTStatus == MQTTSuccess ) || ( xMQTTStatus == MQTTNeedMoreBytes ) );

    TEST_ASSERT_TRUE( ( xMQTTStatus == MQTTSuccess ) || ( xMQTTStatus == MQTTNeedMoreBytes ) );
    TEST_ASSERT_TRUE( receivedSubAck );

    /* Abruptly terminate TCP connection. */
    ( void ) ( *testParam.pNetworkDisconnect )( testParam.pSecondNetworkContext );

    /* Run the process loop to receive the LWT. Allow some more time for the
     * server to realize the connection is closed. */
    entryTime = FRTest_GetTimeMs();
    do
    {
        xMQTTStatus = MQTT_ProcessLoop( &context );

        if( FRTest_GetTimeMs() > ( entryTime + ( MQTT_PROCESS_LOOP_TIMEOUT_MS * 2 ) ) )
        {
            /* Timeout. */
            break;
        }
<<<<<<< HEAD
        else if( strcmp( incomingInfo.pTopicName, TEST_MQTT_LWT_TOPIC ) == 0 )
        {
            /* Some data was received on the LWT topic. */
            break;
        }
        else
        {
            /* Do nothing. */
        }
=======
            
>>>>>>> 780c1459
    }while( ( xMQTTStatus == MQTTSuccess ) || ( xMQTTStatus == MQTTNeedMoreBytes ) );

    TEST_ASSERT_TRUE( ( xMQTTStatus == MQTTSuccess ) || ( xMQTTStatus == MQTTNeedMoreBytes ) );

    /* Test if we have received the LWT. */
    TEST_ASSERT_EQUAL( MQTTQoS0, incomingInfo.qos );
    TEST_ASSERT_EQUAL( TEST_MQTT_LWT_TOPIC_LENGTH, incomingInfo.topicNameLength );
    TEST_ASSERT_EQUAL_MEMORY( TEST_MQTT_LWT_TOPIC,
                              incomingInfo.pTopicName,
                              TEST_MQTT_LWT_TOPIC_LENGTH );
    TEST_ASSERT_EQUAL( strlen( MQTT_EXAMPLE_MESSAGE ), incomingInfo.payloadLength );
    TEST_ASSERT_EQUAL_MEMORY( MQTT_EXAMPLE_MESSAGE,
                              incomingInfo.pPayload,
                              incomingInfo.payloadLength );

    /* Un-subscribe from a topic with Qos 0. */
    TEST_ASSERT_EQUAL( MQTTSuccess, unsubscribeFromTopic(
                           &context, TEST_MQTT_TOPIC, MQTTQoS0 ) );

    /* We expect an UNSUBACK from the broker for the unsubscribe operation. */
    TEST_ASSERT_FALSE( receivedUnsubAck );
    
    entryTime = FRTest_GetTimeMs();
    do
    {
        xMQTTStatus = MQTT_ProcessLoop( &context );

        if( FRTest_GetTimeMs() > ( entryTime + MQTT_PROCESS_LOOP_TIMEOUT_MS ) )
        {
            /* Timeout. */
            break;
        }
<<<<<<< HEAD
        else if( receivedUnsubAck != 0 )
        {
            /* No need to call processloop anymore as unsub ACK has been received. */
            break;
        }
        else
        {
            /* Do nothing. */
        }
=======
            
>>>>>>> 780c1459
    }while( ( xMQTTStatus == MQTTSuccess ) || ( xMQTTStatus == MQTTNeedMoreBytes ) );

    TEST_ASSERT_TRUE( ( xMQTTStatus == MQTTSuccess ) || ( xMQTTStatus == MQTTNeedMoreBytes ) );
    TEST_ASSERT_TRUE( receivedUnsubAck );
}

/*-----------------------------------------------------------*/

/**
 * @brief Verifies that the MQTT library sends a Ping Request packet if the connection is
 * idle for more than the keep-alive period.
 */
TEST( MqttTest, MQTT_ProcessLoop_KeepAlive )
{
    uint32_t connectPacketTime = context.lastPacketTxTime;
    uint32_t elapsedTime = 0;
    MQTTStatus_t xMQTTStatus;
    uint32_t entryTime;

    TEST_ASSERT_EQUAL( 0, context.pingReqSendTimeMs );

    entryTime = FRTest_GetTimeMs();
    do
    {
        xMQTTStatus = MQTT_ProcessLoop( &context );

        /* Check whether it has been more than twice the keep alive timeout. */
        if( FRTest_GetTimeMs() > ( entryTime + ( MQTT_KEEP_ALIVE_INTERVAL_SECONDS * 2000 ) ) )
        {
            /* Timeout after waiting for twice the keep alive interval. */
            break;
        }
        else if( context.pingReqSendTimeMs != 0 )
        {
            /* Ping is sent! */
            break;
        }
        else
        {
            /* Nothing to be done for now. */
        }
    }while( ( xMQTTStatus == MQTTSuccess ) || ( xMQTTStatus == MQTTNeedMoreBytes ) );

    TEST_ASSERT_TRUE( ( xMQTTStatus == MQTTSuccess ) || ( xMQTTStatus == MQTTNeedMoreBytes ) );

    TEST_ASSERT_NOT_EQUAL( 0, context.pingReqSendTimeMs );
    TEST_ASSERT_NOT_EQUAL( connectPacketTime, context.lastPacketTxTime);
    /* Test that the ping was sent within 1.5 times the keep alive interval. */
    elapsedTime = context.lastPacketTxTime - connectPacketTime;
    TEST_ASSERT_LESS_OR_EQUAL( MQTT_KEEP_ALIVE_INTERVAL_SECONDS * 1500, elapsedTime );
}

/*-----------------------------------------------------------*/

/**
 * @brief Verifies that the MQTT library supports resending a PUBLISH QoS 1 packet which is
 * un-acknowledged in its first attempt.
 * Tests that the library is able to support resending the PUBLISH packet with the DUP flag.
 */
TEST( MqttTest, MQTT_Resend_Unacked_Publish_QoS1 )
{
    MQTTStatus_t xMQTTStatus;
    uint32_t entryTime;

    /* Start a persistent session with the broker. */
    startPersistentSession();

    /* Initiate the PUBLISH operation at QoS 1. The library should add an
     * outgoing PUBLISH record in the context. */
    TEST_ASSERT_EQUAL( MQTTSuccess, publishToTopic(
                           &context,
                           TEST_MQTT_TOPIC,
                           false, /* setRetainFlag */
                           false, /* isDuplicate */
                           MQTTQoS1,
                           MQTT_GetPacketId( &context ) ) );

    /* Setup the MQTT connection to terminate to simulate incomplete PUBLISH operation. */
    context.transportInterface.recv = failedRecv;

    /* Attempt to complete the PUBLISH operation at QoS1 which should fail due
     * to terminated network connection.
     * The abrupt network disconnection should cause the PUBLISH packet to be left
     * in an un-acknowledged state in the MQTT context. */
    entryTime = FRTest_GetTimeMs();
    do
    {
        xMQTTStatus = MQTT_ProcessLoop( &context );

        if( FRTest_GetTimeMs() > ( entryTime + ( MQTT_PROCESS_LOOP_TIMEOUT_MS * 2 ) ) )
        {
            /* Timeout. */
            break;
        }
            
    }while( ( xMQTTStatus == MQTTSuccess ) || ( xMQTTStatus == MQTTNeedMoreBytes ) );

    TEST_ASSERT_EQUAL( MQTTRecvFailed, xMQTTStatus );

    /* Verify that the library has stored the PUBLISH as an incomplete operation. */
    TEST_ASSERT_NOT_EQUAL( MQTT_PACKET_ID_INVALID, context.outgoingPublishRecords[ 0 ].packetId );

    /* Reset the transport receive function in the context. */
    context.transportInterface.recv = testParam.pTransport->recv;

    /* We will re-establish an MQTT over TLS connection with the broker to restore
     * the persistent session. */
    resumePersistentSession();

    /* Obtain the packet ID of the PUBLISH packet that didn't complete in the previous connection. */
    MQTTStateCursor_t cursor = MQTT_STATE_CURSOR_INITIALIZER;
    uint16_t publishPackedId = MQTT_PublishToResend( &context, &cursor );

    TEST_ASSERT_NOT_EQUAL( MQTT_PACKET_ID_INVALID, publishPackedId );

    /* Make sure that the packet ID is maintained in the outgoing publish state records. */
    TEST_ASSERT_EQUAL( context.outgoingPublishRecords[ 0 ].packetId, publishPackedId );

    /* Resend the PUBLISH packet that didn't complete in the previous connection. */
    TEST_ASSERT_EQUAL( MQTTSuccess, publishToTopic(
                           &context,
                           TEST_MQTT_TOPIC,
                           false, /* setRetainFlag */
                           true,  /* isDuplicate */
                           MQTTQoS1,
                           publishPackedId ) );

    /* Complete the QoS 1 PUBLISH resend operation. */
    TEST_ASSERT_FALSE( receivedPubAck );
    
    entryTime = FRTest_GetTimeMs();
    do
    {
        xMQTTStatus = MQTT_ProcessLoop( &context );

        if( FRTest_GetTimeMs() > ( entryTime + ( MQTT_PROCESS_LOOP_TIMEOUT_MS * 2 ) ) )
        {
            /* Timeout. */
            break;
        }
        else if( receivedPubAck != 0 )
        {
            /* Received the PUBACK, no need to wait anymore. */
            break;
        }
        else
        {
            /* Nothing to be done for now. */
        }
            
    }while( ( xMQTTStatus == MQTTSuccess ) || ( xMQTTStatus == MQTTNeedMoreBytes ) );

    TEST_ASSERT_TRUE( ( xMQTTStatus == MQTTSuccess ) || ( xMQTTStatus == MQTTNeedMoreBytes ) );

    /* Make sure that the PUBLISH resend was complete. */
    TEST_ASSERT_TRUE( receivedPubAck );

    /* Make sure that the library has removed the record for the outgoing PUBLISH packet. */
    TEST_ASSERT_EQUAL( MQTT_PACKET_ID_INVALID, context.outgoingPublishRecords[ 0 ].packetId );
}

/*-----------------------------------------------------------*/

/**
 * @brief Verifies the behavior of the MQTT library on receiving a duplicate
 * QoS 1 PUBLISH packet from the broker in a restored session connection.
 * Tests that the library responds with a PUBACK to the duplicate incoming QoS 1 PUBLISH
 * packet that was un-acknowledged in a previous connection of the same session.
 */
TEST( MqttTest, MQTT_Restore_Session_Duplicate_Incoming_Publish_Qos1 )
{
    MQTTStatus_t xMQTTStatus;
    uint32_t entryTime;

    /* Start a persistent session with the broker. */
    startPersistentSession();

    /* Subscribe to a topic from which we will be receiving an incomplete incoming
     * QoS 2 PUBLISH transaction in this connection. */
    TEST_ASSERT_EQUAL( MQTTSuccess, subscribeToTopic(
                           &context, TEST_MQTT_TOPIC, MQTTQoS1 ) );
    TEST_ASSERT_FALSE( receivedSubAck );
    
    entryTime = FRTest_GetTimeMs();
    do
    {
        xMQTTStatus = MQTT_ProcessLoop( &context );

        if( FRTest_GetTimeMs() > ( entryTime + MQTT_PROCESS_LOOP_TIMEOUT_MS ) )
        {
            /* Timeout. */
            break;
        }
<<<<<<< HEAD
        else if( receivedSubAck != 0 )
        {
            /* No need to call process loop anymore, we have received a sub ack. */
            break;
        }
        else
        {
            /* Do nothing. */
        }
=======
            
>>>>>>> 780c1459
    }while( ( xMQTTStatus == MQTTSuccess ) || ( xMQTTStatus == MQTTNeedMoreBytes ) );

    TEST_ASSERT_TRUE( ( xMQTTStatus == MQTTSuccess ) || ( xMQTTStatus == MQTTNeedMoreBytes ) );

    TEST_ASSERT_TRUE( receivedSubAck );

    /* Publish to the same topic with Qos 1 (so that the broker can re-publish it back to us). */
    TEST_ASSERT_EQUAL( MQTTSuccess, publishToTopic(
                           &context,
                           TEST_MQTT_TOPIC,
                           false, /* setRetainFlag */
                           false, /* isDuplicate */
                           MQTTQoS1,
                           MQTT_GetPacketId( &context ) ) );

    /* Disconnect on receiving the incoming PUBLISH packet from the broker so that
     * an acknowledgement cannot be sent to the broker. */
    packetTypeForDisconnection = MQTT_PACKET_TYPE_PUBLISH;
    
    entryTime = FRTest_GetTimeMs();
    do
    {
        xMQTTStatus = MQTT_ProcessLoop( &context );

        if( FRTest_GetTimeMs() > ( entryTime + ( MQTT_PROCESS_LOOP_TIMEOUT_MS * 2 ) ) )
        {
            /* Timeout. */
            break;
        }
            
    }while( ( xMQTTStatus == MQTTSuccess ) || ( xMQTTStatus == MQTTNeedMoreBytes ) );

    TEST_ASSERT_EQUAL( MQTTSendFailed, xMQTTStatus );

    /* Make sure that a record was created for the incoming PUBLISH packet. */
    TEST_ASSERT_NOT_EQUAL( MQTT_PACKET_ID_INVALID, context.incomingPublishRecords[ 0 ].packetId );

    FRTest_TimeDelay( 30000 );

    /* We will re-establish an MQTT over TLS connection with the broker to restore
     * the persistent session. */
    resumePersistentSession();

    /* Clear the global variable for not disconnecting on the duplicate PUBLISH
     * packet that we receive from the broker on the session restoration. */
    packetTypeForDisconnection = MQTT_PACKET_TYPE_INVALID;

    /* Process the duplicate incoming QoS 1 PUBLISH that will be sent by the broker
     * to re-attempt the PUBLISH operation. */
    entryTime = FRTest_GetTimeMs();
    do
    {
        xMQTTStatus = MQTT_ProcessLoop( &context );

        if( FRTest_GetTimeMs() > ( entryTime + ( MQTT_PROCESS_LOOP_TIMEOUT_MS * 2 ) ) )
        {
            /* Timeout. */
            break;
        }
            
    }while( ( xMQTTStatus == MQTTSuccess ) || ( xMQTTStatus == MQTTNeedMoreBytes ) );

    TEST_ASSERT_TRUE( ( xMQTTStatus == MQTTSuccess ) || ( xMQTTStatus == MQTTNeedMoreBytes ) );

    /* Make sure that the library cleared the record for the incoming QoS 1 PUBLISH packet. */
    TEST_ASSERT_EQUAL( MQTT_PACKET_ID_INVALID, context.incomingPublishRecords[ 0 ].packetId );
}

/*-----------------------------------------------------------*/

/**
 * @brief Verifies that the library supports notifying the broker to retain a PUBLISH message
 * for a topic using the retain flag.
 */
TEST( MqttTest, MQTT_Publish_With_Retain_Flag )
{
    MQTTStatus_t xMQTTStatus;
    uint32_t entryTime;

    /* Publish to a topic with the "retain" flag set. */
    TEST_ASSERT_EQUAL( MQTTSuccess, publishToTopic( &context,
                                                    TEST_MQTT_RETAIN_TOPIC,
                                                    true,  /* setRetainFlag */
                                                    false, /* isDuplicate */
                                                    MQTTQoS1,
                                                    MQTT_GetPacketId( &context ) ) );
    /* Complete the QoS 1 PUBLISH operation. */
    TEST_ASSERT_FALSE( receivedPubAck );

    entryTime = FRTest_GetTimeMs();
    do
    {
        xMQTTStatus = MQTT_ProcessLoop( &context );

        if( FRTest_GetTimeMs() > ( entryTime + ( MQTT_PROCESS_LOOP_TIMEOUT_MS * 2 ) ) )
        {
            /* Timeout. */
            break;
        }
        else
        {
            /* Sleep for some time between iterations. */
            FRTest_TimeDelay( TEST_SLEEP_TIME );
        }
    }while( ( xMQTTStatus == MQTTSuccess ) || ( xMQTTStatus == MQTTNeedMoreBytes ) );

    TEST_ASSERT_TRUE( ( xMQTTStatus == MQTTSuccess ) || ( xMQTTStatus == MQTTNeedMoreBytes ) );

    TEST_ASSERT_TRUE( receivedPubAck );

    /* Subscribe to the same topic that we published the message to.
     * The broker should send the "retained" message with the "retain" flag set. */
    TEST_ASSERT_EQUAL( MQTTSuccess, subscribeToTopic(
                           &context, TEST_MQTT_RETAIN_TOPIC, MQTTQoS1 ) );
    TEST_ASSERT_FALSE( receivedSubAck );

    TEST_ASSERT_FALSE( receivedRetainedMessage );

    entryTime = FRTest_GetTimeMs();
    do
    {
        xMQTTStatus = MQTT_ProcessLoop( &context );

        if( FRTest_GetTimeMs() > ( entryTime + ( MQTT_PROCESS_LOOP_TIMEOUT_MS * 2 ) ) )
        {
            /* Timeout. */
            break;
        }
        else
        {
            /* Sleep for some time between iterations. */
            FRTest_TimeDelay( TEST_SLEEP_TIME );
        }
    }while( ( xMQTTStatus == MQTTSuccess ) || ( xMQTTStatus == MQTTNeedMoreBytes ) );

    TEST_ASSERT_TRUE( ( xMQTTStatus == MQTTSuccess ) || ( xMQTTStatus == MQTTNeedMoreBytes ) );

    TEST_ASSERT_TRUE( receivedSubAck );

    /* Make sure that the library invoked the event callback with the incoming PUBLISH from
     * the broker containing the "retained" flag set. */
    TEST_ASSERT_TRUE( receivedRetainedMessage );

    /* Reset the global variables for the remainder of the test. */
    receivedPubAck = false;
    receivedSubAck = false;
    receivedUnsubAck = false;
    receivedRetainedMessage = false;

    /* Publish to another topic with the "retain" flag set to 0. */
    TEST_ASSERT_EQUAL( MQTTSuccess, publishToTopic( &context,
                                                    TEST_MQTT_TOPIC,
                                                    false, /* setRetainFlag */
                                                    false, /* isDuplicate */
                                                    MQTTQoS1,
                                                    MQTT_GetPacketId( &context ) ) );

    /* Complete the QoS 1 PUBLISH operation. */
    TEST_ASSERT_FALSE( receivedPubAck );
    entryTime = FRTest_GetTimeMs();
    do
    {
        xMQTTStatus = MQTT_ProcessLoop( &context );

        if( FRTest_GetTimeMs() > ( entryTime + ( MQTT_PROCESS_LOOP_TIMEOUT_MS * 2 ) ) )
        {
            /* Timeout. */
            break;
        }
        else
        {
            /* Sleep for some time between iterations. */
            FRTest_TimeDelay( TEST_SLEEP_TIME );
        }
    }while( ( xMQTTStatus == MQTTSuccess ) || ( xMQTTStatus == MQTTNeedMoreBytes ) );

    TEST_ASSERT_TRUE( ( xMQTTStatus == MQTTSuccess ) || ( xMQTTStatus == MQTTNeedMoreBytes ) );
    TEST_ASSERT_TRUE( receivedPubAck );

    /* Again, subscribe to the same topic that we just published to.
     * We don't expect the broker to send the message to us (as we
     * PUBLISHed without a retain flag set). */
    TEST_ASSERT_EQUAL( MQTTSuccess, subscribeToTopic(
                           &context, TEST_MQTT_TOPIC, MQTTQoS1 ) );
    TEST_ASSERT_FALSE( receivedSubAck );

    entryTime = FRTest_GetTimeMs();
    do
    {
        xMQTTStatus = MQTT_ProcessLoop( &context );

        if( FRTest_GetTimeMs() > ( entryTime + ( MQTT_PROCESS_LOOP_TIMEOUT_MS * 2 ) ) )
        {
            /* Timeout. */
            break;
        }
        else
        {
            /* Sleep for some time between iterations. */
            FRTest_TimeDelay( TEST_SLEEP_TIME );
        }
    }while( ( xMQTTStatus == MQTTSuccess ) || ( xMQTTStatus == MQTTNeedMoreBytes ) );

    TEST_ASSERT_TRUE( ( xMQTTStatus == MQTTSuccess ) || ( xMQTTStatus == MQTTNeedMoreBytes ) );
    TEST_ASSERT_TRUE( receivedSubAck );

    /* Make sure that the library did not receive an incoming PUBLISH from the broker. */
    TEST_ASSERT_FALSE( receivedRetainedMessage );
}

/*-----------------------------------------------------------*/

/**
 * @brief Test group runner for MQTT test against MQTT broker.
 */
TEST_GROUP_RUNNER( MqttTest )
{
    RUN_TEST_CASE( MqttTest, MQTT_Subscribe_Publish_With_Qos_0 );
    RUN_TEST_CASE( MqttTest, MQTT_Subscribe_Publish_With_Qos_1 );
    RUN_TEST_CASE( MqttTest, MQTT_Connect_LWT );
    RUN_TEST_CASE( MqttTest, MQTT_ProcessLoop_KeepAlive );
    RUN_TEST_CASE( MqttTest, MQTT_Resend_Unacked_Publish_QoS1 );
    RUN_TEST_CASE( MqttTest, MQTT_Restore_Session_Duplicate_Incoming_Publish_Qos1 );
    RUN_TEST_CASE( MqttTest, MQTT_Publish_With_Retain_Flag );
}

/*-----------------------------------------------------------*/

int RunMqttTest( void )
{
    int status = -1;

    /* Calls user-implemented SetupMqttTestParam to fill in testParam */
    SetupMqttTestParam( &testParam );
    testHostInfo.pHostName = MQTT_SERVER_ENDPOINT;
    testHostInfo.port = MQTT_SERVER_PORT;

    /* Initialize unity. */
    UnityFixture.Verbose = 1;
    UnityFixture.GroupFilter = 0;
    UnityFixture.NameFilter = 0;
    UnityFixture.RepeatCount = 1;

    UNITY_BEGIN();

    RUN_TEST_GROUP( MqttTest );

    status = UNITY_END();
    return status;
}

#endif /* if ( MQTT_TEST_ENABLED == 1 ) */<|MERGE_RESOLUTION|>--- conflicted
+++ resolved
@@ -988,14 +988,6 @@
             /* Timeout. */
             break;
         }
-<<<<<<< HEAD
-=======
-        else if( receivedPubAck != 0 )
-        {
-            /* Received the SUBACK. No need to call process loop anymore. */
-            break;
-        }
->>>>>>> 780c1459
         else
         {
             /* Nothing to do. */
@@ -1089,7 +1081,6 @@
             /* Timeout. */
             break;
         }
-<<<<<<< HEAD
         else if( receivedSubAck != 0 )
         {
             /* No need to wait any longer as we have received the subscribe
@@ -1100,9 +1091,6 @@
         {
             /* Do nothing. */
         }
-=======
-            
->>>>>>> 780c1459
     }while( ( xMQTTStatus == MQTTSuccess ) || ( xMQTTStatus == MQTTNeedMoreBytes ) );
 
     TEST_ASSERT_TRUE( ( xMQTTStatus == MQTTSuccess ) || ( xMQTTStatus == MQTTNeedMoreBytes ) );
@@ -1123,7 +1111,6 @@
             /* Timeout. */
             break;
         }
-<<<<<<< HEAD
         else if( strcmp( incomingInfo.pTopicName, TEST_MQTT_LWT_TOPIC ) == 0 )
         {
             /* Some data was received on the LWT topic. */
@@ -1133,9 +1120,6 @@
         {
             /* Do nothing. */
         }
-=======
-            
->>>>>>> 780c1459
     }while( ( xMQTTStatus == MQTTSuccess ) || ( xMQTTStatus == MQTTNeedMoreBytes ) );
 
     TEST_ASSERT_TRUE( ( xMQTTStatus == MQTTSuccess ) || ( xMQTTStatus == MQTTNeedMoreBytes ) );
@@ -1168,7 +1152,6 @@
             /* Timeout. */
             break;
         }
-<<<<<<< HEAD
         else if( receivedUnsubAck != 0 )
         {
             /* No need to call processloop anymore as unsub ACK has been received. */
@@ -1178,9 +1161,6 @@
         {
             /* Do nothing. */
         }
-=======
-            
->>>>>>> 780c1459
     }while( ( xMQTTStatus == MQTTSuccess ) || ( xMQTTStatus == MQTTNeedMoreBytes ) );
 
     TEST_ASSERT_TRUE( ( xMQTTStatus == MQTTSuccess ) || ( xMQTTStatus == MQTTNeedMoreBytes ) );
@@ -1374,7 +1354,6 @@
             /* Timeout. */
             break;
         }
-<<<<<<< HEAD
         else if( receivedSubAck != 0 )
         {
             /* No need to call process loop anymore, we have received a sub ack. */
@@ -1384,9 +1363,6 @@
         {
             /* Do nothing. */
         }
-=======
-            
->>>>>>> 780c1459
     }while( ( xMQTTStatus == MQTTSuccess ) || ( xMQTTStatus == MQTTNeedMoreBytes ) );
 
     TEST_ASSERT_TRUE( ( xMQTTStatus == MQTTSuccess ) || ( xMQTTStatus == MQTTNeedMoreBytes ) );
