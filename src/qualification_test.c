/*
 * FreeRTOS FreeRTOS LTS Qualification Tests preview
 * Copyright (C) 2022 Amazon.com, Inc. or its affiliates.  All Rights Reserved.
 *
 * Permission is hereby granted, free of charge, to any person obtaining a copy of
 * this software and associated documentation files (the "Software"), to deal in
 * the Software without restriction, including without limitation the rights to
 * use, copy, modify, merge, publish, distribute, sublicense, and/or sell copies of
 * the Software, and to permit persons to whom the Software is furnished to do so,
 * subject to the following conditions:
 *
 * The above copyright notice and this permission notice shall be included in all
 * copies or substantial portions of the Software.
 *
 * THE SOFTWARE IS PROVIDED "AS IS", WITHOUT WARRANTY OF ANY KIND, EXPRESS OR
 * IMPLIED, INCLUDING BUT NOT LIMITED TO THE WARRANTIES OF MERCHANTABILITY, FITNESS
 * FOR A PARTICULAR PURPOSE AND NONINFRINGEMENT. IN NO EVENT SHALL THE AUTHORS OR
 * COPYRIGHT HOLDERS BE LIABLE FOR ANY CLAIM, DAMAGES OR OTHER LIABILITY, WHETHER
 * IN AN ACTION OF CONTRACT, TORT OR OTHERWISE, ARISING FROM, OUT OF OR IN
 * CONNECTION WITH THE SOFTWARE OR THE USE OR OTHER DEALINGS IN THE SOFTWARE.
 */

/**
 * @file qualification_test.c
 * @brief Implements the entry function for LTS qualification test.
 */
#include "test_execution_config.h"
#include "platform_function.h"

#if ( MQTT_TEST_ENABLED == 1 )
    #include "mqtt_test.h"
#endif

#if ( TRANSPORT_INTERFACE_TEST_ENABLED == 1 )
    #include "transport_interface_test.h"
#endif

<<<<<<< HEAD
#if ( CORE_PKCS11_TEST_ENABLED == 1 )
    #include "core_pkcs11_test.h"
=======
#ifndef TEST_START_DELAY_MS
    #define TEST_START_DELAY_MS  5000
>>>>>>> 10261992
#endif

/*-----------------------------------------------------------*/

void RunQualificationTest( void )
{
    FRTest_TimeDelay( TEST_START_DELAY_MS );
    #if ( TRANSPORT_INTERFACE_TEST_ENABLED == 1 )
        RunTransportInterfaceTest();
    #endif

    #if ( MQTT_TEST_ENABLED == 1 )
        RunMqttTest();
    #endif

    #if ( CORE_PKCS11_TEST_ENABLED == 1 )
        RunPkcs11Test();
    #endif
}

/*-----------------------------------------------------------*/<|MERGE_RESOLUTION|>--- conflicted
+++ resolved
@@ -35,13 +35,12 @@
     #include "transport_interface_test.h"
 #endif
 
-<<<<<<< HEAD
 #if ( CORE_PKCS11_TEST_ENABLED == 1 )
     #include "core_pkcs11_test.h"
-=======
+#endif
+
 #ifndef TEST_START_DELAY_MS
     #define TEST_START_DELAY_MS  5000
->>>>>>> 10261992
 #endif
 
 /*-----------------------------------------------------------*/
