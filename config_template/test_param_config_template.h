/*
 * FreeRTOS FreeRTOS LTS Qualification Tests preview
 * Copyright (C) 2022 Amazon.com, Inc. or its affiliates.  All Rights Reserved.
 *
 * Permission is hereby granted, free of charge, to any person obtaining a copy of
 * this software and associated documentation files (the "Software"), to deal in
 * the Software without restriction, including without limitation the rights to
 * use, copy, modify, merge, publish, distribute, sublicense, and/or sell copies of
 * the Software, and to permit persons to whom the Software is furnished to do so,
 * subject to the following conditions:
 *
 * The above copyright notice and this permission notice shall be included in all
 * copies or substantial portions of the Software.
 *
 * THE SOFTWARE IS PROVIDED "AS IS", WITHOUT WARRANTY OF ANY KIND, EXPRESS OR
 * IMPLIED, INCLUDING BUT NOT LIMITED TO THE WARRANTIES OF MERCHANTABILITY, FITNESS
 * FOR A PARTICULAR PURPOSE AND NONINFRINGEMENT. IN NO EVENT SHALL THE AUTHORS OR
 * COPYRIGHT HOLDERS BE LIABLE FOR ANY CLAIM, DAMAGES OR OTHER LIABILITY, WHETHER
 * IN AN ACTION OF CONTRACT, TORT OR OTHERWISE, ARISING FROM, OUT OF OR IN
 * CONNECTION WITH THE SOFTWARE OR THE USE OR OTHER DEALINGS IN THE SOFTWARE.
 */

/**
 * @file test_param_config.h
 * @brief This setup the test parameters for LTS qualification test.
 */

#ifndef TEST_PARAM_CONFIG_H
#define TEST_PARAM_CONFIG_H

/**
 * @brief Configuration that indicates if the device should generate a key pair.
 *
 * @note When FORCE_GENERATE_NEW_KEY_PAIR is set to 1, the device should generate
 * a new on-device key pair and output public key. When set to 0, the device
 * should keep existing key pair.
 *
 * #define FORCE_GENERATE_NEW_KEY_PAIR   0
 */

/**
 * @brief Endpoint of the MQTT broker to connect to in mqtt test.
 *
 * #define MQTT_SERVER_ENDPOINT   "PLACE_HOLDER"
 */

/**
 * @brief Port of the MQTT broker to connect to in mqtt test.
 *
 * #define MQTT_SERVER_PORT       (8883)
 */

/**
 * @brief Root certificate of the IoT Core.
 *
 * @note This certificate should be PEM-encoded.
 *
 * Must include the PEM header and footer:
 * "-----BEGIN CERTIFICATE-----\n"\
 * "...base64 data...\n"\
 * "-----END CERTIFICATE-----\n"
 *
 * #define IOT_CORE_ROOT_CA NULL
 */

/**
 * @brief Client certificate to connect to MQTT server.
 *
 * @note This certificate should be PEM-encoded.
 *
 * Must include the PEM header and footer:
 * "-----BEGIN CERTIFICATE-----\n"\
 * "...base64 data...\n"\
 * "-----END CERTIFICATE-----\n"
 *
 * #define MQTT_CLIENT_CERTIFICATE NULL
 */

/**
 * @brief Client private key to connect to MQTT server.
 *
 * @note This is should only be used for testing purpose.
 *
 * For qualification, the key should be generated on-device.
 *
 * #define MQTT_CLIENT_PRIVATE_KEY  NULL
 */

/**
 * @brief Endpoint of the echo server to connect to in transport interface test.
 *
 * #define ECHO_SERVER_ENDPOINT   "PLACE_HOLDER"
 */

/**
 * @brief Port of the echo server to connect to in transport interface test.
 *
 * #define ECHO_SERVER_PORT       (9000)
 */

/**
 * @brief Root certificate of the echo server.
 *
 * @note This certificate should be PEM-encoded.
 *
 * Must include the PEM header and footer:
 * "-----BEGIN CERTIFICATE-----\n"\
 * "...base64 data...\n"\
 * "-----END CERTIFICATE-----\n"
 *
 * #define ECHO_SERVER_ROOT_CA "PLACE_HOLDER"
 */

/**
 * @brief Client certificate to connect to echo server.
 *
 * @note This certificate should be PEM-encoded.
 *
 * Must include the PEM header and footer:
 * "-----BEGIN CERTIFICATE-----\n"\
 * "...base64 data...\n"\
 * "-----END CERTIFICATE-----\n"
 *
 * #define TRANSPORT_CLIENT_CERTIFICATE NULL
 */

/**
 * @brief Client private key to connect to echo server.
 *
 * @note This is should only be used for testing purpose.
 *
 * For qualification, the key should be generated on-device.
 *
 * #define TRANSPORT_CLIENT_PRIVATE_KEY  NULL
 */

/**
<<<<<<< HEAD
 * @brief The PKCS #11 supports RSA key function.
 *
 * Set to 1 if RSA private keys are supported by the platform. 0 if not.
 *
 * #define PKCS11_TEST_RSA_KEY_SUPPORT                     ( 1 )
 */

/**
 * @brief The PKCS #11 supports EC key function.
 *
 * Set to 1 if elliptic curve private keys are supported by the platform. 0 if not.
 *
 * #define PKCS11_TEST_EC_KEY_SUPPORT                      ( 1 )
 */

/**
 * @brief The PKCS #11 supports import key method.
 *
 * Set to 1 if importing device private key via C_CreateObject is supported. 0 if not.
 *
 * #define PKCS11_TEST_IMPORT_PRIVATE_KEY_SUPPORT          ( 1 )
 */

/**
 * @brief The PKCS #11 supports generate keypair method.
 *
 * Set to 1 if generating a device private-public key pair via C_GenerateKeyPair. 0 if not.
 *
 * #define PKCS11_TEST_GENERATE_KEYPAIR_SUPPORT            ( 1 )
 */

/**
 * @brief The PKCS #11 supports preprovisioning method.
 *
 * Set to 1 if preprovisioning is supported.
 *
 * #define PKCS11_TEST_PREPROVISIONED_SUPPORT              ( 0 )
 */

/**
 * @brief The PKCS #11 label for device private key for test.
 *
 * For devices with on-chip storage, this should match the non-test label.
 * For devices with secure elements or hardware limitations, this may be defined
 * to a different label to preserve AWS IoT credentials for other test suites.
 *
 * #define PKCS11_TEST_LABEL_DEVICE_PRIVATE_KEY_FOR_TLS    pkcs11configLABEL_DEVICE_PRIVATE_KEY_FOR_TLS
 */

/**
 * @brief The PKCS #11 label for device public key.
 *
 * For devices with on-chip storage, this should match the non-test label.
 * For devices with secure elements or hardware limitations, this may be defined
 * to a different label to preserve AWS IoT credentials for other test suites.
 *
 * #define PKCS11_TEST_LABEL_DEVICE_PUBLIC_KEY_FOR_TLS     pkcs11configLABEL_DEVICE_PUBLIC_KEY_FOR_TLS
 */

/**
 * @brief The PKCS #11 label for the device certificate.
 *
 * For devices with on-chip storage, this should match the non-test label.
 * For devices with secure elements or hardware limitations, this may be defined
 * to a different label to preserve AWS IoT credentials for other test suites.
 *
 * #define PKCS11_TEST_LABEL_DEVICE_CERTIFICATE_FOR_TLS    pkcs11configLABEL_DEVICE_CERTIFICATE_FOR_TLS
 */

/**
 * @brief The PKCS #11 supports storage for JITP.
 *
 * The PKCS11 test will verify the following labels with create/destroy objects.
 * PKCS11_TEST_LABEL_CODE_VERIFICATION_KEY
 * PKCS11_TEST_LABEL_JITP_CERTIFICATE
 * PKCS11_TEST_LABEL_ROOT_CERTIFICATE
 * Set to 1 if PKCS #11 supports storage for JITP certificate, code verify certificate,
 * and trusted server root certificate.
 *
 * #define PKCS11_TEST_JITP_CODEVERIFY_ROOT_CERT_SUPPORTED pkcs11configJITP_CODEVERIFY_ROOT_CERT_SUPPORTED
 */

/**
 * @brief The PKCS #11 label for the object to be used for code verification.
 *
 * This label has to be defined if PKCS11_TEST_JITP_CODEVERIFY_ROOT_CERT_SUPPORTED is set to 1.
 *
 * #define PKCS11_TEST_LABEL_CODE_VERIFICATION_KEY    pkcs11configLABEL_CODE_VERIFICATION_KEY
 */

/**
 * @brief The PKCS #11 label for Just-In-Time-Provisioning.
 *
 * This label has to be defined if PKCS11_TEST_JITP_CODEVERIFY_ROOT_CERT_SUPPORTED is set to 1.
 *
 * #define PKCS11_TEST_LABEL_JITP_CERTIFICATE    pkcs11configLABEL_JITP_CERTIFICATE
 */

/**
 * @brief The PKCS #11 label for the AWS Trusted Root Certificate.
 *
 * This label has to be defined if PKCS11_TEST_JITP_CODEVERIFY_ROOT_CERT_SUPPORTED is set to 1.
 *
 * #define PKCS11_TEST_LABEL_ROOT_CERTIFICATE    pkcs11configLABEL_ROOT_CERTIFICATE
=======
 * @brief Microseconds to delay the start of test.
 *
 * @note This configuration is optional. Default is 5000.
 *
 * #define TEST_START_DELAY_MS  5000
>>>>>>> 10261992
 */

#endif /* TEST_PARAM_CONFIG_H */<|MERGE_RESOLUTION|>--- conflicted
+++ resolved
@@ -135,7 +135,14 @@
  */
 
 /**
-<<<<<<< HEAD
+ * @brief Microseconds to delay the start of test.
+ *
+ * @note This configuration is optional. Default is 5000.
+ *
+ * #define TEST_START_DELAY_MS  5000
+ */
+
+/**
  * @brief The PKCS #11 supports RSA key function.
  *
  * Set to 1 if RSA private keys are supported by the platform. 0 if not.
@@ -240,13 +247,6 @@
  * This label has to be defined if PKCS11_TEST_JITP_CODEVERIFY_ROOT_CERT_SUPPORTED is set to 1.
  *
  * #define PKCS11_TEST_LABEL_ROOT_CERTIFICATE    pkcs11configLABEL_ROOT_CERTIFICATE
-=======
- * @brief Microseconds to delay the start of test.
- *
- * @note This configuration is optional. Default is 5000.
- *
- * #define TEST_START_DELAY_MS  5000
->>>>>>> 10261992
  */
 
 #endif /* TEST_PARAM_CONFIG_H */