--- conflicted
+++ resolved
@@ -142,7 +142,38 @@
  * #define TEST_START_DELAY_MS  5000
  */
 
-<<<<<<< HEAD
+#define OTA_RSA_SHA1      1
+#define OTA_RSA_SHA256    2
+#define OTA_ECDSA_SHA256  3
+/**
+ * @brief Certificate type for OTA PAL test.
+ * Valid options are: OTA_RSA_SHA1, OTA_RSA_SHA256, OTA_ECDSA_SHA256.
+ *
+ * #define OTA_PAL_TEST_CERT_TYPE OTA_ECDSA_SHA256
+ */
+
+/**
+ * @brief Path to cert for OTA test PAL. Used to verify signature.
+ * If applicable, the device must be pre-provisioned with this certificate. Please see
+ * test/common/ota/test_files for the set of certificates.
+ *
+ * #define OTA_PAL_CERTIFICATE_FILE    "ecdsa-sha256-signer.crt.pem"
+ */
+
+/**
+ * @brief Some devices have a hard-coded name for the firmware image to boot.
+ *
+ * #define OTA_PAL_FIRMWARE_FILE   "dummy.bin"
+ */
+
+/**
+ * @brief Some boards OTA PAL layers will use the file names passed into it for the
+ * image and the certificates because their non-volatile memory is abstracted by a
+ * file system. Set this to 1 if that is the case for your device.
+ *
+ * #define OTA_PAL_USE_FILE_SYSTEM                          0
+ */
+
 /**
  * @brief The PKCS #11 supports RSA key function.
  *
@@ -248,38 +279,6 @@
  * This label has to be defined if PKCS11_TEST_JITP_CODEVERIFY_ROOT_CERT_SUPPORTED is set to 1.
  *
  * #define PKCS11_TEST_LABEL_ROOT_CERTIFICATE    pkcs11configLABEL_ROOT_CERTIFICATE
-=======
-#define OTA_RSA_SHA1      1
-#define OTA_RSA_SHA256    2
-#define OTA_ECDSA_SHA256  3
-/**
- * @brief Certificate type for OTA PAL test.
- * Valid options are: OTA_RSA_SHA1, OTA_RSA_SHA256, OTA_ECDSA_SHA256.
- *
- * #define OTA_PAL_TEST_CERT_TYPE OTA_ECDSA_SHA256
- */
-
-/**
- * @brief Path to cert for OTA test PAL. Used to verify signature.
- * If applicable, the device must be pre-provisioned with this certificate. Please see
- * test/common/ota/test_files for the set of certificates.
- *
- * #define OTA_PAL_CERTIFICATE_FILE    "ecdsa-sha256-signer.crt.pem"
- */
-
-/**
- * @brief Some devices have a hard-coded name for the firmware image to boot.
- *
- * #define OTA_PAL_FIRMWARE_FILE   "dummy.bin"
- */
-
-/**
- * @brief Some boards OTA PAL layers will use the file names passed into it for the
- * image and the certificates because their non-volatile memory is abstracted by a
- * file system. Set this to 1 if that is the case for your device.
- *
- * #define OTA_PAL_USE_FILE_SYSTEM                          0
->>>>>>> 984240da
  */
 
 #endif /* TEST_PARAM_CONFIG_H */